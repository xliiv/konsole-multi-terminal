/*
    Copyright 2006-2008 by Robert Knight <robertknight@gmail.com>

    This program is free software; you can redistribute it and/or modify
    it under the terms of the GNU General Public License as published by
    the Free Software Foundation; either version 2 of the License, or
    (at your option) any later version.

    This program is distributed in the hope that it will be useful,
    but WITHOUT ANY WARRANTY; without even the implied warranty of
    MERCHANTABILITY or FITNESS FOR A PARTICULAR PURPOSE.  See the
    GNU General Public License for more details.

    You should have received a copy of the GNU General Public License
    along with this program; if not, write to the Free Software
    Foundation, Inc., 51 Franklin Street, Fifth Floor, Boston, MA
    02110-1301  USA.
*/

// Own
#include "ViewManager.h"

#include <config-konsole.h>

// Qt
#include <QtCore/QSignalMapper>
#include <QtCore/QStringList>
#include <QMenu>
#include <QAction>
#include <QtDBus/QtDBus>

// KDE
#include <KAcceleratorManager>
#include <KLocalizedString>
#include <KActionCollection>
#include <KConfigGroup>
#include <KDebug>

// Konsole
#include <windowadaptor.h>

#include "ColorScheme.h"
#include "ColorSchemeManager.h"
#include "Session.h"
#include "TerminalDisplay.h"
#include "SessionController.h"
#include "SessionManager.h"
#include "ProfileManager.h"
#include "ViewContainer.h"
#include "ViewSplitter.h"
#include "Profile.h"
#include "Enumeration.h"
#include "MultiTerminalDisplayManager.h"

using namespace Konsole;

int ViewManager::lastManagerId = 0;

ViewManager::ViewManager(QObject* parent , KActionCollection* collection)
    : QObject(parent)
    , _viewSplitter(0)
    , _actionCollection(collection)
    , _containerSignalMapper(new QSignalMapper(this))
    , _navigationMethod(TabbedNavigation)
    , _navigationVisibility(ViewContainer::AlwaysShowNavigation)
    , _navigationPosition(ViewContainer::NavigationPositionTop)
    , _showQuickButtons(false)
    , _newTabBehavior(PutNewTabAtTheEnd)
    , _navigationStyleSheet(QString())
    , _managerId(0)
{
    // create main view area
    _viewSplitter = new ViewSplitter(0);
    KAcceleratorManager::setNoAccel(_viewSplitter);

    _mtdManager = new MultiTerminalDisplayManager(this);

    // the ViewSplitter class supports both recursive and non-recursive splitting,
    // in non-recursive mode, all containers are inserted into the same top-level splitter
    // widget, and all the divider lines between the containers have the same orientation
    //
    // the ViewManager class is not currently able to handle a ViewSplitter in recursive-splitting
    // mode
    _viewSplitter->setRecursiveSplitting(false);
    _viewSplitter->setFocusPolicy(Qt::NoFocus);

    // setup actions which are related to the views
    setupActions();

    // emit a signal when all of the views held by this view manager are destroyed
    connect(_viewSplitter.data() , &Konsole::ViewSplitter::allContainersEmpty , this , &Konsole::ViewManager::empty);
    connect(_viewSplitter.data() , &Konsole::ViewSplitter::empty , this , &Konsole::ViewManager::empty);

    // listen for addition or removal of views from associated containers
    connect(_containerSignalMapper , static_cast<void(QSignalMapper::*)(QObject*)>(&QSignalMapper::mapped) , this , &Konsole::ViewManager::containerViewsChanged);

    // listen for profile changes
    connect(ProfileManager::instance() , &Konsole::ProfileManager::profileChanged , this, &Konsole::ViewManager::profileChanged);
    connect(SessionManager::instance() , &Konsole::SessionManager::sessionUpdated , this, &Konsole::ViewManager::updateViewsForSession);

    //prepare DBus communication
    new WindowAdaptor(this);
    // TODO: remove this obsolete and bad name
    QDBusConnection::sessionBus().registerObject(QLatin1String("/Konsole"), this);

    _managerId = ++lastManagerId;
    QDBusConnection::sessionBus().registerObject(QLatin1String("/Windows/") + QString::number(_managerId), this);
}

ViewManager::~ViewManager()
{
    // TODO: put this somewhere else?
    delete _mtdManager;
}

int ViewManager::managerId() const
{
    return _managerId;
}

QWidget* ViewManager::activeView() const
{
    ViewContainer* container = _viewSplitter->activeContainer();
    if (container) {
        return container->activeView();
    } else {
        return 0;
    }
}

QWidget* ViewManager::widget() const
{
    return _viewSplitter;
}

void ViewManager::setupActions()
{
    KActionCollection* collection = _actionCollection;

    QAction* nextViewAction = new QAction(i18nc("@action Shortcut entry", "Next Tab") , this);
    QAction* previousViewAction = new QAction(i18nc("@action Shortcut entry", "Previous Tab") , this);
    QAction* lastViewAction = new QAction(i18nc("@action Shortcut entry", "Switch to Last Tab") , this);
    QAction* nextContainerAction = new QAction(i18nc("@action Shortcut entry", "Next View Container") , this);

    QAction* moveViewLeftAction = new QAction(i18nc("@action Shortcut entry", "Move Tab Left") , this);
    QAction* moveViewRightAction = new QAction(i18nc("@action Shortcut entry", "Move Tab Right") , this);

    if (collection) {
<<<<<<< HEAD
        QAction* splitLeftRightAction = new QAction(QIcon::fromTheme(QStringLiteral("view-split-left-right")),
                i18nc("@action:inmenu", "Split View Left/Right"),
                this);
        collection->setDefaultShortcut(splitLeftRightAction, Qt::CTRL + Qt::Key_ParenLeft);
        collection->addAction("split-view-left-right", splitLeftRightAction);
        connect(splitLeftRightAction , &QAction::triggered , this , &Konsole::ViewManager::splitLeftRight);

        QAction* splitTopBottomAction = new QAction(QIcon::fromTheme(QStringLiteral("view-split-top-bottom")) ,
                i18nc("@action:inmenu", "Split View Top/Bottom"), this);
        collection->setDefaultShortcut(splitTopBottomAction, Qt::CTRL + Qt::Key_ParenRight);
        collection->addAction("split-view-top-bottom", splitTopBottomAction);
        connect(splitTopBottomAction , &QAction::triggered , this , &Konsole::ViewManager::splitTopBottom);

        QAction* closeActiveAction = new QAction(i18nc("@action:inmenu Close Active View", "Close Active") , this);
        closeActiveAction->setIcon(QIcon::fromTheme(QStringLiteral("view-close")));
        collection->setDefaultShortcut(closeActiveAction, Qt::CTRL + Qt::SHIFT + Qt::Key_S);
        closeActiveAction->setEnabled(false);
        collection->addAction("close-active-view", closeActiveAction);
        connect(closeActiveAction , &QAction::triggered , this , &Konsole::ViewManager::closeActiveContainer);

        multiViewOnlyActions << closeActiveAction;

        QAction* closeOtherAction = new QAction(i18nc("@action:inmenu Close Other Views", "Close Others") , this);
        collection->setDefaultShortcut(closeOtherAction, Qt::CTRL + Qt::SHIFT + Qt::Key_O);
        closeOtherAction->setEnabled(false);
        collection->addAction("close-other-views", closeOtherAction);
        connect(closeOtherAction , &QAction::triggered , this , &Konsole::ViewManager::closeOtherContainers);

        multiViewOnlyActions << closeOtherAction;

        // Expand & Shrink Active View
        QAction* expandActiveAction = new QAction(i18nc("@action:inmenu", "Expand View") , this);
        collection->setDefaultShortcut(expandActiveAction, Qt::CTRL + Qt::SHIFT + Qt::Key_BracketRight);
        expandActiveAction->setEnabled(false);
        collection->addAction("expand-active-view", expandActiveAction);
        connect(expandActiveAction , &QAction::triggered , this , &Konsole::ViewManager::expandActiveContainer);

        multiViewOnlyActions << expandActiveAction;

        QAction* shrinkActiveAction = new QAction(i18nc("@action:inmenu", "Shrink View") , this);
        collection->setDefaultShortcut(shrinkActiveAction, Qt::CTRL + Qt::SHIFT + Qt::Key_BracketLeft);
        shrinkActiveAction->setEnabled(false);
        collection->addAction("shrink-active-view", shrinkActiveAction);
        connect(shrinkActiveAction , &QAction::triggered , this , &Konsole::ViewManager::shrinkActiveContainer);

        multiViewOnlyActions << shrinkActiveAction;
=======
>>>>>>> 047c71b5

#if defined(ENABLE_DETACHING)
        QAction* detachViewAction = collection->addAction("detach-view");
        detachViewAction->setIcon(QIcon::fromTheme(QStringLiteral("tab-detach")));
        detachViewAction->setText(i18nc("@action:inmenu", "D&etach Current Tab"));
        // Ctrl+Shift+D is not used as a shortcut by default because it is too close
        // to Ctrl+D - which will terminate the session in many cases
        collection->setDefaultShortcut(detachViewAction, Qt::CTRL + Qt::SHIFT + Qt::Key_H);

        connect(this , &Konsole::ViewManager::splitViewToggle , this , &Konsole::ViewManager::updateDetachViewState);
        connect(detachViewAction , &QAction::triggered , this , &Konsole::ViewManager::detachActiveView);
#endif

        // Next / Previous View , Next Container
        collection->addAction("next-view", nextViewAction);
        collection->addAction("previous-view", previousViewAction);
        collection->addAction("last-tab", lastViewAction);
        collection->addAction("next-container", nextContainerAction);
        collection->addAction("move-view-left", moveViewLeftAction);
        collection->addAction("move-view-right", moveViewRightAction);

        // Switch to tab N shortcuts
        const int SWITCH_TO_TAB_COUNT = 19;
        QSignalMapper* switchToTabMapper = new QSignalMapper(this);
        connect(switchToTabMapper, static_cast<void(QSignalMapper::*)(int)>(&QSignalMapper::mapped), this, &Konsole::ViewManager::switchToView);
        for (int i = 0; i < SWITCH_TO_TAB_COUNT; i++) {
            QAction* switchToTabAction = new QAction(i18nc("@action Shortcut entry", "Switch to Tab %1", i + 1), this);
            switchToTabMapper->setMapping(switchToTabAction, i);
<<<<<<< HEAD
            connect(switchToTabAction, &QAction::triggered, switchToTabMapper, static_cast<void(QSignalMapper::*)()>(&QSignalMapper::map));
=======
            connect(switchToTabAction, SIGNAL(triggered()), switchToTabMapper, SLOT(map()));
>>>>>>> 047c71b5
            collection->addAction(QString("switch-to-tab-%1").arg(i), switchToTabAction);
        }
    }

<<<<<<< HEAD
    foreach(QAction* action, multiViewOnlyActions) {
        connect(this , &Konsole::ViewManager::splitViewToggle , action , &QAction::setEnabled);
    }
=======
    // Menu item for the vertical split of the multi terminal
    KAction* multiTerminalVerAction = new KAction(KIcon("view-split-left-right"), i18nc("@action:inmenu", "Split Pane &Vertically"), this);
    multiTerminalVerAction->setEnabled(true);
    multiTerminalVerAction->setShortcut(QKeySequence(Qt::META + Qt::Key_D));
    collection->addAction("multi-terminal-ver", multiTerminalVerAction);
    _viewSplitter->addAction(multiTerminalVerAction);
    connect(multiTerminalVerAction, SIGNAL(triggered()), this, SLOT(multiTerminalVertical()));


    // Menu item for the horizontal split of the multi terminal
    KAction* multiTerminalHorAction = new KAction(KIcon("view-split-top-bottom"), i18nc("@action:inmenu", "Split Pane &Horizontally"), this);
    multiTerminalHorAction->setEnabled(true);
    multiTerminalHorAction->setShortcut(QKeySequence(Qt::META + Qt::CTRL + Qt::Key_D));
    collection->addAction("multi-terminal-hor", multiTerminalHorAction);
    _viewSplitter->addAction(multiTerminalHorAction);
    connect(multiTerminalHorAction, SIGNAL(triggered()), this, SLOT(multiTerminalHorizontal()));


    // Menu item for closing a multi terminal
    KAction* closeMultiTerminalAction = new KAction(KIcon("view-close"), i18nc("@action:inmenu", "&Close"), this);
    closeMultiTerminalAction->setShortcut(QKeySequence(Qt::CTRL + Qt::Key_W));
    collection->addAction("multi-terminal-close", closeMultiTerminalAction);
    _viewSplitter->addAction(closeMultiTerminalAction);
    connect(closeMultiTerminalAction, SIGNAL(triggered()), this, SLOT(multiTerminalClose()));

    // Shortcut to move to the MTD to the left
    KAction* goToLeftMtdAction = 0;
    goToLeftMtdAction = collection->addAction("to-left-mtd", this, SLOT(moveToLeftMtd()));
    goToLeftMtdAction->setText(i18n("&Move to closest multi-terminal on the left"));
    // TODO: icon?
    goToLeftMtdAction->setIcon(KIcon("edit-rename"));
    goToLeftMtdAction->setShortcut(QKeySequence(Qt::ALT + Qt::Key_Left));
    // Shortcut to move to the MTD above
    KAction* goToTopMtdAction = 0;
    goToTopMtdAction = collection->addAction("to-top-mtd", this, SLOT(moveToTopMtd()));
    goToTopMtdAction->setText(i18n("&Move to closest multi-terminal above"));
    // TODO: icon?
    goToTopMtdAction->setIcon(KIcon("edit-rename"));
    goToTopMtdAction->setShortcut(QKeySequence(Qt::ALT + Qt::Key_Up));
    // Shortcut to move to the MTD to the right
    KAction* goToRightMtdAction = 0;
    goToRightMtdAction = collection->addAction("to-right-mtd", this, SLOT(moveToRightMtd()));
    goToRightMtdAction->setText(i18n("&Move to closest multi-terminal on the right"));
    // TODO: icon?
    goToRightMtdAction->setIcon(KIcon("edit-rename"));
    goToRightMtdAction->setShortcut(QKeySequence(Qt::ALT + Qt::Key_Right));
    // Shortcut to move to the MTD below
    KAction* goToBottomMtdAction = 0;
    goToBottomMtdAction = collection->addAction("to-bottom-mtd", this, SLOT(moveToBottomMtd()));
    goToBottomMtdAction->setText(i18n("&Move to closest multi-terminal below"));
    // TODO: icon?
    goToBottomMtdAction->setIcon(KIcon("edit-rename"));
    goToBottomMtdAction->setShortcut(QKeySequence(Qt::ALT + Qt::Key_Down));
>>>>>>> 047c71b5

    // keyboard shortcut only actions
    collection->setDefaultShortcut(nextViewAction, Qt::SHIFT + Qt::Key_Right);
    connect(nextViewAction, &QAction::triggered , this , &Konsole::ViewManager::nextView);
    _viewSplitter->addAction(nextViewAction);

    collection->setDefaultShortcut(previousViewAction, Qt::SHIFT + Qt::Key_Left);
    connect(previousViewAction, &QAction::triggered , this , &Konsole::ViewManager::previousView);
    _viewSplitter->addAction(previousViewAction);

    collection->setDefaultShortcut(nextContainerAction, Qt::SHIFT + Qt::Key_Tab);
    connect(nextContainerAction , &QAction::triggered , this , &Konsole::ViewManager::nextContainer);
    _viewSplitter->addAction(nextContainerAction);

    collection->setDefaultShortcut(moveViewLeftAction, Qt::CTRL + Qt::SHIFT + Qt::Key_Left);
    connect(moveViewLeftAction , &QAction::triggered , this , &Konsole::ViewManager::moveActiveViewLeft);
    _viewSplitter->addAction(moveViewLeftAction);

    collection->setDefaultShortcut(moveViewRightAction, Qt::CTRL + Qt::SHIFT + Qt::Key_Right);
    connect(moveViewRightAction , &QAction::triggered , this , &Konsole::ViewManager::moveActiveViewRight);
    _viewSplitter->addAction(moveViewRightAction);

    connect(lastViewAction, &QAction::triggered , this , &Konsole::ViewManager::lastView);
    _viewSplitter->addAction(lastViewAction);
}
void ViewManager::switchToView(int index)
{
    Q_ASSERT(index >= 0);
    ViewContainer* container = _viewSplitter->activeContainer();
    Q_ASSERT(container);
    QList<QWidget*> containerViews = container->views();
    if (index >= containerViews.count()) {
        return;
    }
    container->setActiveView(containerViews.at(index));
}
void ViewManager::updateDetachViewState()
{
    if (!_actionCollection)
        return;

    const bool splitView = _viewSplitter->containers().count() >= 2;
    auto activeContainer = _viewSplitter->activeContainer();
    const bool shouldEnable = splitView || (activeContainer && activeContainer->views().count() >= 2);

    QAction* detachAction = _actionCollection->action("detach-view");

    if (detachAction && shouldEnable != detachAction->isEnabled())
        detachAction->setEnabled(shouldEnable);
}
void ViewManager::moveActiveViewLeft()
{
    ViewContainer* container = _viewSplitter->activeContainer();
    Q_ASSERT(container);
    container->moveActiveView(ViewContainer::MoveViewLeft);
}
void ViewManager::moveActiveViewRight()
{
    ViewContainer* container = _viewSplitter->activeContainer();
    Q_ASSERT(container);
    container->moveActiveView(ViewContainer::MoveViewRight);
}
void ViewManager::nextContainer()
{
    _viewSplitter->activateNextContainer();
}

void ViewManager::nextView()
{
    ViewContainer* container = _viewSplitter->activeContainer();

    Q_ASSERT(container);

    container->activateNextView();
}

void ViewManager::previousView()
{
    ViewContainer* container = _viewSplitter->activeContainer();

    Q_ASSERT(container);

    container->activatePreviousView();
}

void ViewManager::lastView()
{
    ViewContainer* container = _viewSplitter->activeContainer();

    Q_ASSERT(container);

    container->activateLastView();
}

void ViewManager::detachActiveView()
{
    // find the currently active view and remove it from its container
    ViewContainer* container = _viewSplitter->activeContainer();

    detachView(container, container->activeView());
}

void ViewManager::detachView(ViewContainer* container, QWidget* widgetView)
{
#if !defined(ENABLE_DETACHING)
    return;
#endif

    MultiTerminalDisplay * viewToDetach = qobject_cast<MultiTerminalDisplay*>(widgetView);

    if (!viewToDetach)
        return;

    QSet<TerminalDisplay*> tds = _mtdManager->getTerminalDisplaysOfContainer(viewToDetach);
    foreach (TerminalDisplay* td, tds) {
        // Every time this signal is emitted, a new window with the given session is created
        // see Application::detachView(Session* session)
        // Also a new ViewManager will be created, how to clone the multi-terminals?
        emit viewDetached(_sessionMap[td]);
        _sessionMap.remove(td);
    }

    // remove the view from this window
    container->removeView(viewToDetach);
    viewToDetach->deleteLater();

    // if the container from which the view was removed is now empty then it can be deleted,
    // unless it is the only container in the window, in which case it is left empty
    // so that there is always an active container
    if (_viewSplitter->containers().count() > 1 &&
            container->views().count() == 0) {
        removeContainer(container);
    }
}

void ViewManager::sessionFinished()
{
    kDebug() << "VINCENZO: calling sessionFinished";
    // if this slot is called after the view manager's main widget
    // has been destroyed, do nothing
    if (!_viewSplitter)
        return;

    Session* session = qobject_cast<Session*>(sender());
    Q_ASSERT(session);

    // TODO: all multi terminals must be removed as well

    // close attached views
    QList<TerminalDisplay*> children = _viewSplitter->findChildren<TerminalDisplay*>();

    foreach(TerminalDisplay* view , children) {
        if (_sessionMap[view] == session) {
            _sessionMap.remove(view);
            view->deleteLater();
        }
    }

    // This is needed to remove this controller from factory() in
    // order to prevent BUG: 185466 - disappearing menu popup
    if (_pluggedController)
        emit unplugController(_pluggedController);
}

void ViewManager::viewActivated(QWidget* view)
{
    Q_ASSERT(view != 0);

    // focus the activated view, this will cause the SessionController
    // to notify the world that the view has been focused and the appropriate UI
    // actions will be plugged in.
    view->setFocus(Qt::OtherFocusReason);
}

void ViewManager::splitLeftRight()
{
    splitView(Qt::Horizontal);
}
void ViewManager::splitTopBottom()
{
    splitView(Qt::Vertical);
}

void ViewManager::splitView(Qt::Orientation orientation)
{
    ViewContainer* container = createContainer();

    // iterate over each session which has a view in the current active
    // container and create a new view for that session in a new container
    // TODO XXX: non va bene: prima era _viewSplitter->activeContainer()->views() che
    //       per un tab container significava tutte le tabs (1 tab per TerminalDisplay).
    //       Ora sono i TerminalDisplay in una singola tab.
    // foreach(QWidget* view,  getTerminalsFromContainer(_viewSplitter->activeContainer())) {
    
    
    // For each view of the container (for each tab): _viewSplitter->activeContainer()->views()
    // Get the tree of MTDs of that Tab
    // Create a widget that contains all the subwidgets (the MTD tree) but uses the same terminal sessions
    // Add this widget (i.e., tab) to the new container (created above)
    
    foreach (QWidget* view, _viewSplitter->activeContainer()->views()) {
        MultiTerminalDisplay* mtd = qobject_cast<MultiTerminalDisplay*>(view);
        if (!mtd) {
            kError() << "Cannot cast container view to MultiTerminalDisplay";
            return;
        }

        _mtdManager->cloneMtd(mtd, container);
    }

    _viewSplitter->addContainer(container, orientation);
    emit splitViewToggle(_viewSplitter->containers().count() > 0);

    // focus the new container
    container->containerWidget()->setFocus();

    // ensure that the active view is focused after the split / unsplit
    ViewContainer* activeContainer = _viewSplitter->activeContainer();
    QWidget* activeView = activeContainer ? activeContainer->activeView() : 0;

    if (activeView)
        activeView->setFocus(Qt::OtherFocusReason);
}

void ViewManager::expandActiveContainer()
{
    _viewSplitter->adjustContainerSize(_viewSplitter->activeContainer(), 10);
}
void ViewManager::shrinkActiveContainer()
{
    _viewSplitter->adjustContainerSize(_viewSplitter->activeContainer(), -10);
}

void ViewManager::removeContainer(ViewContainer* container)
{
//     // TODO: remove all the multiterminals
//     // remove session map entries for views in this container
//     foreach(QWidget* view , _mtdManager->getTerminalDisplays()) {
//         TerminalDisplay* display = qobject_cast<TerminalDisplay*>(view);
//         Q_ASSERT(display);
//         _sessionMap.remove(display);
//     }
//     _viewSplitter->removeContainer(container);
//     container->deleteLater();
}

void ViewManager::multiTerminalHorizontal()
{
    // This is called from the menu action
    kDebug() << "ViewManager::multiTerminalHorizontal() ";
    createMultiTerminalView(Qt::Vertical);
}
void ViewManager::multiTerminalVertical()
{
    // This is called from the menu action
    kDebug() << "ViewManager::multiTerminalVertical() ";
    createMultiTerminalView(Qt::Horizontal);
}

void ViewManager::multiTerminalClose()
{
    // TODO: make sure we close the one that has focused.

    MultiTerminalDisplay* containerMtd = qobject_cast<MultiTerminalDisplay*>(_viewSplitter->activeContainer()->activeView());

    // MultiTerminalDisplay with focus
    MultiTerminalDisplay* mtd = _mtdManager->getFocusedMultiTerminalDisplay(containerMtd);
    MultiTerminalDisplay* root = _mtdManager->getRootNode(containerMtd);

    _mtdManager->removeTerminalDisplay(mtd);

//     // TODO: not ok, this closes the application even if other tabs are open (mtdtrees with different roots)
//     if (_mtdManager->getNumberOfNodes(root) == 0) {
//         // no more terminal, let's exit()
//         exit(0);
//     }

    //_mtdManager->dismissMultiTerminals(mtd);
}

void ViewManager::moveToLeftMtd()
{
    moveMtdFocus(MultiTerminalDisplayManager::LEFT);
}

void ViewManager::moveToTopMtd()
{
    moveMtdFocus(MultiTerminalDisplayManager::TOP);
}

void ViewManager::moveToRightMtd()
{
    moveMtdFocus(MultiTerminalDisplayManager::RIGHT);
}

void ViewManager::moveToBottomMtd()
{
    moveMtdFocus(MultiTerminalDisplayManager::BOTTOM);
}

void ViewManager::moveMtdFocus(MultiTerminalDisplayManager::Directions direction)
{
    MultiTerminalDisplay* containerMtd = qobject_cast<MultiTerminalDisplay*>(_viewSplitter->activeContainer()->activeView());
    MultiTerminalDisplay* focusMtd = _mtdManager->getFocusedMultiTerminalDisplay(containerMtd);
    TerminalDisplay* td = _mtdManager->getTerminalDisplayTo(focusMtd, direction, containerMtd);
    if (td) {
        td->setFocus();
    }
}

void ViewManager::closeActiveContainer()
{
    // only do something if there is more than one container active
    if (_viewSplitter->containers().count() > 1) {
        ViewContainer* container = _viewSplitter->activeContainer();

        removeContainer(container);

        // focus next container so that user can continue typing
        // without having to manually focus it themselves
        nextContainer();
    }
}

void ViewManager::closeOtherContainers()
{
    ViewContainer* active = _viewSplitter->activeContainer();

    foreach(ViewContainer* container, _viewSplitter->containers()) {
        if (container != active)
            removeContainer(container);
    }
}

SessionController* ViewManager::createController(Session* session , TerminalDisplay* view)
{
    kDebug() << "VINCENZO: createController";
    // create a new controller for the session, and ensure that this view manager
    // is notified when the view gains the focus
    SessionController* controller = new SessionController(session, view, this);
    connect(controller , &Konsole::SessionController::focused , this , &Konsole::ViewManager::controllerChanged);
    connect(session , &Konsole::Session::destroyed , controller , &Konsole::SessionController::deleteLater);
    connect(session , &Konsole::Session::primaryScreenInUse , controller , &Konsole::SessionController::setupPrimaryScreenSpecificActions);
    connect(session , &Konsole::Session::selectionChanged , controller , &Konsole::SessionController::selectionChanged);
    connect(view , &Konsole::TerminalDisplay::destroyed , controller , &Konsole::SessionController::deleteLater);

    // if this is the first controller created then set it as the active controller
    if (!_pluggedController)
        controllerChanged(controller);

    return controller;
}

void ViewManager::controllerChanged(SessionController* controller)
{
    kDebug() << "VINCENZO: controllerchanged";
    if (controller == _pluggedController)
        return;

    _viewSplitter->setFocusProxy(controller->view());

    _pluggedController = controller;
    emit activeViewChanged(controller);
}

SessionController* ViewManager::activeViewController() const
{
    return _pluggedController;
}

IncrementalSearchBar* ViewManager::searchBar() const
{
    return _viewSplitter->activeSplitter()->activeContainer()->searchBar();
}

TerminalDisplay* ViewManager::createAndSetupTerminalDisplay(Session* session)
{
    if (session == NULL) {kDebug() << "session was null!"; return NULL;}
    TerminalDisplay* td = createTerminalDisplay(session);
    const Profile::Ptr profile = SessionManager::instance()->sessionProfile(session);
    applyProfileToView(td, profile);
    createController(session, td);
    _sessionMap[td] = session;
    session->addView(td);
    return td;
}


void ViewManager::createView(Session* session, ViewContainer* container, int index)
{
    // notify this view manager when the session finishes so that its view
    // can be deleted
    //
    // Use Qt::UniqueConnection to avoid duplicate connection
    connect(session, &Konsole::Session::finished, this, &Konsole::ViewManager::sessionFinished, Qt::UniqueConnection);

    TerminalDisplay* display = createTerminalDisplay(session);

    // TODO: container here is the container of tabs, while what we want is the view of a single tab
    // Maybe it is container->activeView(); ?
    MultiTerminalDisplay* multiTerminalDisplay = _mtdManager->createRootTerminalDisplay(display, session, container);

    const Profile::Ptr profile = SessionManager::instance()->sessionProfile(session);
    applyProfileToView(display, profile);

    // set initial size
    const QSize& preferredSize = session->preferredSize();
    // FIXME: +1 is needed here for getting the expected rows
    // Note that the display shouldn't need to take into account the tabbar.
    // However, it appears that taking into account the tabbar is needed.
    // If tabbar is not visible, no +1 is needed here; however, depending on
    // settings/tabbar style, +2 might be needed.
    // 1st attempt at fixing the above:
    // Guess if tabbar will NOT be visible; ignore ShowNavigationAsNeeded
    int heightAdjustment = 0;
    if (_navigationVisibility != ViewContainer::AlwaysHideNavigation) {
        heightAdjustment = 2;
    }

    display->setSize(preferredSize.width(), preferredSize.height() + heightAdjustment);
    ViewProperties* properties = createController(session, display);

    _sessionMap[display] = session;

    container->addView(multiTerminalDisplay, properties, index);
    session->addView(display);

    // tell the session whether it has a light or dark background
    session->setDarkBackground(colorSchemeForProfile(profile)->hasDarkBackground());

    if (container == _viewSplitter->activeContainer()) {
        container->setActiveView(multiTerminalDisplay);
        display->setFocus(Qt::OtherFocusReason);
    }

    updateDetachViewState();
}

void ViewManager::createView(Session* session)
{
    // create the default container
    if (_viewSplitter->containers().count() == 0) {
        // TODO: not happening
        kDebug() << "void ViewManager::createView, we are creating the default container";
        ViewContainer* container = createContainer();
        _viewSplitter->addContainer(container, Qt::Vertical);
    }

    // new tab will be put at the end by default.
    int index = -1;

    if (_newTabBehavior == PutNewTabAfterCurrentTab) {
        QWidget* view = activeView();
        if (view) {
            QList<QWidget*> views = _viewSplitter->activeContainer()->views();
            index = views.indexOf(view) + 1;
        }
    }

    // iterate over the view containers owned by this view manager
    // and create a new terminal display for the session in each of them, along with
    // a controller for the session/display pair
    // TODO: this means that if a view manager is split into two view containers and a new
    // tab is created, the tab will go in both views. So the same must happen for multi
    // terminal
    foreach(ViewContainer* container,  _viewSplitter->containers()) {
        createView(session, container, index);
    }
}

void ViewManager::createMultiTerminalView(Qt::Orientation orientation)
{
    kDebug() << "ViewManager::createMultiTerminalView";

    QString currentWorkingDir = activeViewController()->currentDir();

    Profile::Ptr defaultProfile = ProfileManager::instance()->defaultProfile();

    Session* session = SessionManager::instance()->createSession(defaultProfile);

    if (!currentWorkingDir.isEmpty() && defaultProfile->startInCurrentSessionDir())
        session->setInitialWorkingDirectory(currentWorkingDir);

    session->addEnvironmentEntry(QString("KONSOLE_DBUS_WINDOW=/Windows/%1").arg(managerId()));

    connect(session, SIGNAL(finished()), this, SLOT(sessionFinished()), Qt::UniqueConnection);

    TerminalDisplay* display = createTerminalDisplay(session);
    if (session == NULL) {kDebug() << "session was null!"; return;}
    const Profile::Ptr profile = SessionManager::instance()->sessionProfile(session);
    applyProfileToView(display, profile);
    _sessionMap[display] = session;
    session->addView(display);
    createController(session, display);

    MultiTerminalDisplay* containerMtd = qobject_cast<MultiTerminalDisplay*>(_viewSplitter->activeContainer()->activeView());
    MultiTerminalDisplay* multiTerminalDisplay = _mtdManager->getFocusedMultiTerminalDisplay(containerMtd);
    _mtdManager->addTerminalDisplay(display, session, multiTerminalDisplay, orientation);


    session->setDarkBackground(colorSchemeForProfile(profile)->hasDarkBackground());

    updateDetachViewState();
}

ViewContainer* ViewManager::createContainer()
{
    ViewContainer* container = 0;

    kDebug() << "VINCENZO: navigationMethod: " << _navigationMethod;

    switch (_navigationMethod) {
    case TabbedNavigation: {
        TabbedViewContainer* tabbedContainer = new TabbedViewContainer(_navigationPosition, this, _viewSplitter);
        container = tabbedContainer;

        connect(tabbedContainer, &TabbedViewContainer::detachTab, this, &ViewManager::detachView);
        connect(tabbedContainer, &TabbedViewContainer::closeTab, this, &ViewManager::closeTabFromContainer);
    }
    break;
    case NoNavigation:
    default:
        container = new StackedViewContainer(_viewSplitter);
    }

    // FIXME: these code feels duplicated
    container->setNavigationVisibility(_navigationVisibility);
    container->setNavigationPosition(_navigationPosition);
    container->setStyleSheet(_navigationStyleSheet);
    if (_showQuickButtons) {
        container->setFeatures(container->features()
                               | ViewContainer::QuickNewView
                               | ViewContainer::QuickCloseView);
    } else {
        container->setFeatures(container->features()
                               & ~ViewContainer::QuickNewView
                               & ~ViewContainer::QuickCloseView);
    }

    // connect signals and slots
    connect(container , &Konsole::ViewContainer::viewAdded , _containerSignalMapper , static_cast<void(QSignalMapper::*)()>(&QSignalMapper::map));
    connect(container , &Konsole::ViewContainer::viewRemoved , _containerSignalMapper , static_cast<void(QSignalMapper::*)()>(&QSignalMapper::map));
    _containerSignalMapper->setMapping(container, container);

    connect(container, static_cast<void(ViewContainer::*)()>(&Konsole::ViewContainer::newViewRequest), this, static_cast<void(ViewManager::*)()>(&Konsole::ViewManager::newViewRequest));
    connect(container, static_cast<void(ViewContainer::*)(Profile::Ptr)>(&Konsole::ViewContainer::newViewRequest), this, static_cast<void(ViewManager::*)(Profile::Ptr)>(&Konsole::ViewManager::newViewRequest));
    connect(container, &Konsole::ViewContainer::moveViewRequest, this , &Konsole::ViewManager::containerMoveViewRequest);
    connect(container , &Konsole::ViewContainer::viewRemoved , this , &Konsole::ViewManager::viewDestroyed);
    connect(container , &Konsole::ViewContainer::activeViewChanged , this , &Konsole::ViewManager::viewActivated);

    return container;
}

void ViewManager::setNavigationMethod(NavigationMethod method)
{
    _navigationMethod = method;

    KActionCollection* collection = _actionCollection;

    if (collection) {
        // FIXME: The following disables certain actions for the KPart that it
        // doesn't actually have a use for, to avoid polluting the action/shortcut
        // namespace of an application using the KPart (otherwise, a shortcut may
        // be in use twice, and the user gets to see an "ambiguous shortcut over-
        // load" error dialog). However, this approach sucks - it's the inverse of
        // what it should be. Rather than disabling actions not used by the KPart,
        // a method should be devised to only enable those that are used, perhaps
        // by using a separate action collection.

        const bool enable = (_navigationMethod != NoNavigation);
        QAction* action;

        action = collection->action("next-view");
        if (action) action->setEnabled(enable);

        action = collection->action("previous-view");
        if (action) action->setEnabled(enable);

        action = collection->action("last-tab");
        if (action) action->setEnabled(enable);

        action = collection->action("split-view-left-right");
        if (action) action->setEnabled(enable);

        action = collection->action("split-view-top-bottom");
        if (action) action->setEnabled(enable);

        action = collection->action("rename-session");
        if (action) action->setEnabled(enable);

        action = collection->action("move-view-left");
        if (action) action->setEnabled(enable);

        action = collection->action("move-view-right");
        if (action) action->setEnabled(enable);
        
        action = collection->action("multi-terminal");
        if (action) action->setEnabled(enable);
    }
}

void ViewManager::containerMoveViewRequest(int index, int id, bool& moved, TabbedViewContainer* sourceTabbedContainer)
{
    ViewContainer* container = qobject_cast<ViewContainer*>(sender());
    SessionController* controller = qobject_cast<SessionController*>(ViewProperties::propertiesById(id));

    if (!controller)
        return;

    // do not move the last tab in a split view.
    if (sourceTabbedContainer) {
        QPointer<ViewContainer> sourceContainer = qobject_cast<ViewContainer*>(sourceTabbedContainer);

        if (_viewSplitter->containers().contains(sourceContainer)) {
            return;
        } else {
            ViewManager* sourceViewManager = sourceTabbedContainer->connectedViewManager();

            // do not remove the last tab on the window
            if (qobject_cast<ViewSplitter*>(sourceViewManager->widget())->containers().size() > 1) {
                return;
            }
        }
    }

    createView(controller->session(), container, index);
    controller->session()->refresh();
    moved = true;
}



ViewManager::NavigationMethod ViewManager::navigationMethod() const
{
    return _navigationMethod;
}

void ViewManager::containerViewsChanged(QObject* container)
{
    if (_viewSplitter && container == _viewSplitter->activeContainer()) {
        emit viewPropertiesChanged(viewProperties());
    }
}

void ViewManager::viewDestroyed(QWidget* view)
{
    // Note: the received QWidget has already been destroyed, so
    // using dynamic_cast<> or qobject_cast<> does not work here
    TerminalDisplay* display = static_cast<TerminalDisplay*>(view);
    Q_ASSERT(display);

    // 1. detach view from session
    // 2. if the session has no views left, close it
    Session* session = _sessionMap[ display ];
    _sessionMap.remove(display);
    if (session) {
        if (session->views().count() == 0)
            session->close();
    }
    //we only update the focus if the splitter is still alive
    if (_viewSplitter) {
        updateDetachViewState();
    }
    // The below causes the menus  to be messed up
    // Only happens when using the tab bar close button
//    if (_pluggedController)
//        emit unplugController(_pluggedController);
}

TerminalDisplay* ViewManager::createTerminalDisplay(Session* session)
{
    TerminalDisplay* display = new TerminalDisplay(0);
    display->setRandomSeed(session->sessionId() * 31);

    return display;
}

const ColorScheme* ViewManager::colorSchemeForProfile(const Profile::Ptr profile)
{
    const ColorScheme* colorScheme = ColorSchemeManager::instance()->
                                     findColorScheme(profile->colorScheme());
    if (!colorScheme)
        colorScheme = ColorSchemeManager::instance()->defaultColorScheme();
    Q_ASSERT(colorScheme);

    return colorScheme;
}

void ViewManager::applyProfileToView(TerminalDisplay* view , const Profile::Ptr profile)
{
    Q_ASSERT(profile);

    emit updateWindowIcon();

    // load color scheme
    ColorEntry table[TABLE_COLORS];
    const ColorScheme* colorScheme = colorSchemeForProfile(profile);
    colorScheme->getColorTable(table , view->randomSeed());
    view->setColorTable(table);
    view->setOpacity(colorScheme->opacity());
    view->setWallpaper(colorScheme->wallpaper());

    // load font
    view->setAntialias(profile->antiAliasFonts());
    view->setBoldIntense(profile->boldIntense());
    view->setVTFont(profile->font());

    // set scroll-bar position
    int scrollBarPosition = profile->property<int>(Profile::ScrollBarPosition);

    if (scrollBarPosition == Enum::ScrollBarLeft)
        view->setScrollBarPosition(Enum::ScrollBarLeft);
    else if (scrollBarPosition == Enum::ScrollBarRight)
        view->setScrollBarPosition(Enum::ScrollBarRight);
    else if (scrollBarPosition == Enum::ScrollBarHidden)
        view->setScrollBarPosition(Enum::ScrollBarHidden);

    bool scrollFullPage = profile->property<bool>(Profile::ScrollFullPage);
    view->setScrollFullPage(scrollFullPage);

    // show hint about terminal size after resizing
    view->setShowTerminalSizeHint(profile->showTerminalSizeHint());

    // terminal features
    view->setBlinkingCursorEnabled(profile->blinkingCursorEnabled());
    view->setBlinkingTextEnabled(profile->blinkingTextEnabled());

    int tripleClickMode = profile->property<int>(Profile::TripleClickMode);
    view->setTripleClickMode(Enum::TripleClickModeEnum(tripleClickMode));

    view->setAutoCopySelectedText(profile->autoCopySelectedText());
    view->setUnderlineLinks(profile->underlineLinksEnabled());
    view->setControlDrag(profile->property<bool>(Profile::CtrlRequiredForDrag));
    view->setBidiEnabled(profile->bidiRenderingEnabled());
    view->setLineSpacing(profile->lineSpacing());
    view->setTrimTrailingSpaces(profile->property<bool>(Profile::TrimTrailingSpacesInSelectedText));

    view->setOpenLinksByDirectClick(profile->property<bool>(Profile::OpenLinksByDirectClickEnabled));

    int middleClickPasteMode = profile->property<int>(Profile::MiddleClickPasteMode);
    if (middleClickPasteMode == Enum::PasteFromX11Selection)
        view->setMiddleClickPasteMode(Enum::PasteFromX11Selection);
    else if (middleClickPasteMode == Enum::PasteFromClipboard)
        view->setMiddleClickPasteMode(Enum::PasteFromClipboard);

    // margin/center - these are hard-fixed ATM
    view->setMargin(1);
    view->setCenterContents(false);

    // cursor shape
    int cursorShape = profile->property<int>(Profile::CursorShape);

    if (cursorShape == Enum::BlockCursor)
        view->setKeyboardCursorShape(Enum::BlockCursor);
    else if (cursorShape == Enum::IBeamCursor)
        view->setKeyboardCursorShape(Enum::IBeamCursor);
    else if (cursorShape == Enum::UnderlineCursor)
        view->setKeyboardCursorShape(Enum::UnderlineCursor);

    // cursor color
    if (profile->useCustomCursorColor()) {
        const QColor& cursorColor = profile->customCursorColor();
        view->setKeyboardCursorColor(cursorColor);
    } else {
        // an invalid QColor is used to inform the view widget to
        // draw the cursor using the default color( matching the text)
        view->setKeyboardCursorColor(QColor());
    }

    // word characters
    view->setWordCharacters(profile->wordCharacters());

    // bell mode
    view->setBellMode(profile->property<int>(Profile::BellMode));

    // mouse wheel zoom
    view->setMouseWheelZoom(profile->mouseWheelZoomEnabled());
}

void ViewManager::updateViewsForSession(Session* session)
{
    const Profile::Ptr profile = SessionManager::instance()->sessionProfile(session);

    foreach(TerminalDisplay* view, _sessionMap.keys(session)) {
        applyProfileToView(view, profile);
    }
}

void ViewManager::profileChanged(Profile::Ptr profile)
{
    // update all views associated with this profile
    QHashIterator<TerminalDisplay*, Session*> iter(_sessionMap);
    while (iter.hasNext()) {
        iter.next();

        // if session uses this profile, update the display
        if (iter.key() != 0 &&
                iter.value() != 0 &&
                SessionManager::instance()->sessionProfile(iter.value()) == profile) {
            applyProfileToView(iter.key(), profile);
        }
    }
}

QList<ViewProperties*> ViewManager::viewProperties() const
{
    QList<ViewProperties*> list;

    ViewContainer* container = _viewSplitter->activeContainer();

    Q_ASSERT(container);

    foreach(QWidget* view, _mtdManager->getTerminalDisplays()) {
        ViewProperties* properties = container->viewProperties(view);
        Q_ASSERT(properties);
        list << properties;
    }

    return list;
}

void ViewManager::saveSessions(KConfigGroup& group)
{
    // find all unique session restore IDs
    QList<int> ids;
    QHash<Session*, int> unique;

    // first: sessions in the active container, preserving the order
    ViewContainer* container = _viewSplitter->activeContainer();
    Q_ASSERT(container);
    TerminalDisplay* activeview = qobject_cast<TerminalDisplay*>(container->activeView());

    QListIterator<QWidget*> viewIter(_mtdManager->getTerminalDisplays());
    int tab = 1;
    while (viewIter.hasNext()) {
        TerminalDisplay* view = qobject_cast<TerminalDisplay*>(viewIter.next());
        Q_ASSERT(view);
        Session* session = _sessionMap[view];
        ids << SessionManager::instance()->getRestoreId(session);
        if (view == activeview) group.writeEntry("Active", tab);
        unique.insert(session, 1);
        tab++;
    }

    // second: all other sessions, in random order
    // we don't want to have sessions restored that are not connected
    foreach(Session * session, _sessionMap) {
        if (!unique.contains(session)) {
            ids << SessionManager::instance()->getRestoreId(session);
            unique.insert(session, 1);
        }
    }

    group.writeEntry("Sessions", ids);
}

void ViewManager::restoreSessions(const KConfigGroup& group)
{
    QList<int> ids = group.readEntry("Sessions", QList<int>());
    int activeTab  = group.readEntry("Active", 0);
    TerminalDisplay* display = 0;

    int tab = 1;
    foreach(int id, ids) {
        Session* session = SessionManager::instance()->idToSession(id);
        createView(session);
        if (!session->isRunning())
            session->run();
        if (tab++ == activeTab)
            display = qobject_cast<TerminalDisplay*>(activeView());
    }

    if (display) {
        _viewSplitter->activeContainer()->setActiveView(display);
        display->setFocus(Qt::OtherFocusReason);
    }

    if (ids.isEmpty()) { // Session file is unusable, start default Profile
        Profile::Ptr profile = ProfileManager::instance()->defaultProfile();
        Session* session = SessionManager::instance()->createSession(profile);
        createView(session);
        if (!session->isRunning())
            session->run();
    }
}

uint qHash(QPointer<TerminalDisplay> display)
{
    return qHash((TerminalDisplay*)display);
}

int ViewManager::sessionCount()
{
    return this->_sessionMap.size();
}

int ViewManager::currentSession()
{
    QHash<TerminalDisplay*, Session*>::iterator i;
    for (i = this->_sessionMap.begin(); i != this->_sessionMap.end(); ++i)
        if (i.key()->isVisible())
            return i.value()->sessionId();
    return -1;
}

int ViewManager::newSession()
{
    Profile::Ptr profile = ProfileManager::instance()->defaultProfile();
    Session* session = SessionManager::instance()->createSession(profile);

    this->createView(session);
    session->run();

    return session->sessionId();
}

int ViewManager::newSession(QString profile, QString directory)
{
    const QList<Profile::Ptr> profilelist = ProfileManager::instance()->allProfiles();
    Profile::Ptr profileptr = ProfileManager::instance()->defaultProfile();

    for (int i = 0; i < profilelist.size(); ++i) {
        if (profilelist.at(i)->name() == profile) {
            profileptr = profilelist.at(i);
            break;
        }
    }

    Session* session = SessionManager::instance()->createSession(profileptr);
    session->setInitialWorkingDirectory(directory);

    this->createView(session);
    session->run();

    return session->sessionId();
}

QString ViewManager::defaultProfile()
{
    return ProfileManager::instance()->defaultProfile()->name();
}

QStringList ViewManager::profileList()
{
    return ProfileManager::instance()->availableProfileNames();
}

void ViewManager::nextSession()
{
    this->nextView();
}

void ViewManager::prevSession()
{
    this->previousView();
}

void ViewManager::moveSessionLeft()
{
    this->moveActiveViewLeft();
}

void ViewManager::moveSessionRight()
{
    this->moveActiveViewRight();
}

void ViewManager::setTabWidthToText(bool useTextWidth)
{
    ViewContainer* container = _viewSplitter->activeContainer();
    Q_ASSERT(container);
    container->setNavigationTextMode(useTextWidth);
}

void ViewManager::closeTabFromContainer(ViewContainer* container, QWidget* tab)
{
    // TODO: dismiss all the multi terminals in this tab
    // TODO: The argument should not be TAB, but the MTD with focus
    MultiTerminalDisplay* root = qobject_cast<MultiTerminalDisplay*>(tab);
    _mtdManager->dismissMultiTerminals(root);
//     SessionController* controller = qobject_cast<SessionController*>(container->viewProperties(root));
//     Q_ASSERT(controller);
//     if (controller)
//         controller->closeSession();
}

void ViewManager::setNavigationVisibility(int visibility)
{
    _navigationVisibility =
        static_cast<ViewContainer::NavigationVisibility>(visibility);

    foreach(ViewContainer* container, _viewSplitter->containers()) {
        container->setNavigationVisibility(_navigationVisibility);
    }
}

void ViewManager::setNavigationPosition(int position)
{
    _navigationPosition =
        static_cast<ViewContainer::NavigationPosition>(position);

    foreach(ViewContainer* container, _viewSplitter->containers()) {
        Q_ASSERT(container->supportedNavigationPositions().contains(_navigationPosition));
        container->setNavigationPosition(_navigationPosition);
    }
}

void ViewManager::setNavigationStyleSheet(const QString& styleSheet)
{
    _navigationStyleSheet = styleSheet;

    foreach(ViewContainer* container, _viewSplitter->containers()) {
        container->setStyleSheet(_navigationStyleSheet);
    }
}

void ViewManager::setShowQuickButtons(bool show)
{
    _showQuickButtons = show;

    foreach(ViewContainer* container, _viewSplitter->containers()) {
        if (_showQuickButtons) {
            container->setFeatures(container->features()
                                   | ViewContainer::QuickNewView
                                   | ViewContainer::QuickCloseView);
        } else {
            container->setFeatures(container->features()
                                   & ~ViewContainer::QuickNewView
                                   & ~ViewContainer::QuickCloseView);
        }
    }
}


void ViewManager::setNavigationBehavior(int behavior)
{
    _newTabBehavior = static_cast<NewTabBehavior>(behavior);
}
<<<<<<< HEAD
=======

// TODO: remove this...
QList<QWidget*> ViewManager::getTerminalsFromContainer(ViewContainer *container) const
{
    return _mtdManager->getTerminalDisplays();
}

#include "ViewManager.moc"
>>>>>>> 047c71b5
<|MERGE_RESOLUTION|>--- conflicted
+++ resolved
@@ -34,7 +34,8 @@
 #include <KLocalizedString>
 #include <KActionCollection>
 #include <KConfigGroup>
-#include <KDebug>
+#include <QLoggingCategory>
+//#include <KDebug>
 
 // Konsole
 #include <windowadaptor.h>
@@ -145,8 +146,13 @@
     QAction* moveViewLeftAction = new QAction(i18nc("@action Shortcut entry", "Move Tab Left") , this);
     QAction* moveViewRightAction = new QAction(i18nc("@action Shortcut entry", "Move Tab Right") , this);
 
+    // list of actions that should only be enabled when there are multiple view
+    // containers open
+    QList<QAction*> multiViewOnlyActions;
+    multiViewOnlyActions << nextContainerAction;
+
     if (collection) {
-<<<<<<< HEAD
+//<<<<<<< HEAD
         QAction* splitLeftRightAction = new QAction(QIcon::fromTheme(QStringLiteral("view-split-left-right")),
                 i18nc("@action:inmenu", "Split View Left/Right"),
                 this);
@@ -193,8 +199,8 @@
         connect(shrinkActiveAction , &QAction::triggered , this , &Konsole::ViewManager::shrinkActiveContainer);
 
         multiViewOnlyActions << shrinkActiveAction;
-=======
->>>>>>> 047c71b5
+//=======
+//>>>>>>> vincepii/master
 
 #if defined(ENABLE_DETACHING)
         QAction* detachViewAction = collection->addAction("detach-view");
@@ -223,21 +229,22 @@
         for (int i = 0; i < SWITCH_TO_TAB_COUNT; i++) {
             QAction* switchToTabAction = new QAction(i18nc("@action Shortcut entry", "Switch to Tab %1", i + 1), this);
             switchToTabMapper->setMapping(switchToTabAction, i);
-<<<<<<< HEAD
-            connect(switchToTabAction, &QAction::triggered, switchToTabMapper, static_cast<void(QSignalMapper::*)()>(&QSignalMapper::map));
-=======
+//<<<<<<< HEAD
+//            connect(switchToTabAction, &QAction::triggered, switchToTabMapper, static_cast<void(QSignalMapper::*)()>(&QSignalMapper::map));
+//=======
             connect(switchToTabAction, SIGNAL(triggered()), switchToTabMapper, SLOT(map()));
->>>>>>> 047c71b5
+//>>>>>>> vincepii/master
             collection->addAction(QString("switch-to-tab-%1").arg(i), switchToTabAction);
         }
     }
 
-<<<<<<< HEAD
+//<<<<<<< HEAD
     foreach(QAction* action, multiViewOnlyActions) {
         connect(this , &Konsole::ViewManager::splitViewToggle , action , &QAction::setEnabled);
     }
-=======
+//=======
     // Menu item for the vertical split of the multi terminal
+    KAction* multiTerminalVerAction;
     KAction* multiTerminalVerAction = new KAction(KIcon("view-split-left-right"), i18nc("@action:inmenu", "Split Pane &Vertically"), this);
     multiTerminalVerAction->setEnabled(true);
     multiTerminalVerAction->setShortcut(QKeySequence(Qt::META + Qt::Key_D));
@@ -290,7 +297,7 @@
     // TODO: icon?
     goToBottomMtdAction->setIcon(KIcon("edit-rename"));
     goToBottomMtdAction->setShortcut(QKeySequence(Qt::ALT + Qt::Key_Down));
->>>>>>> 047c71b5
+//>>>>>>> vincepii/master
 
     // keyboard shortcut only actions
     collection->setDefaultShortcut(nextViewAction, Qt::SHIFT + Qt::Key_Right);
@@ -428,7 +435,7 @@
 
 void ViewManager::sessionFinished()
 {
-    kDebug() << "VINCENZO: calling sessionFinished";
+    qDebug() << "VINCENZO: calling sessionFinished";
     // if this slot is called after the view manager's main widget
     // has been destroyed, do nothing
     if (!_viewSplitter)
@@ -494,7 +501,7 @@
     foreach (QWidget* view, _viewSplitter->activeContainer()->views()) {
         MultiTerminalDisplay* mtd = qobject_cast<MultiTerminalDisplay*>(view);
         if (!mtd) {
-            kError() << "Cannot cast container view to MultiTerminalDisplay";
+            qCritical() << "Cannot cast container view to MultiTerminalDisplay";
             return;
         }
 
@@ -540,13 +547,13 @@
 void ViewManager::multiTerminalHorizontal()
 {
     // This is called from the menu action
-    kDebug() << "ViewManager::multiTerminalHorizontal() ";
+    qDebug() << "ViewManager::multiTerminalHorizontal() ";
     createMultiTerminalView(Qt::Vertical);
 }
 void ViewManager::multiTerminalVertical()
 {
     // This is called from the menu action
-    kDebug() << "ViewManager::multiTerminalVertical() ";
+    qDebug() << "ViewManager::multiTerminalVertical() ";
     createMultiTerminalView(Qt::Horizontal);
 }
 
@@ -627,7 +634,7 @@
 
 SessionController* ViewManager::createController(Session* session , TerminalDisplay* view)
 {
-    kDebug() << "VINCENZO: createController";
+    qDebug() << "VINCENZO: createController";
     // create a new controller for the session, and ensure that this view manager
     // is notified when the view gains the focus
     SessionController* controller = new SessionController(session, view, this);
@@ -646,7 +653,7 @@
 
 void ViewManager::controllerChanged(SessionController* controller)
 {
-    kDebug() << "VINCENZO: controllerchanged";
+    qDebug() << "VINCENZO: controllerchanged";
     if (controller == _pluggedController)
         return;
 
@@ -668,7 +675,7 @@
 
 TerminalDisplay* ViewManager::createAndSetupTerminalDisplay(Session* session)
 {
-    if (session == NULL) {kDebug() << "session was null!"; return NULL;}
+    if (session == NULL) {qDebug() << "session was null!"; return NULL;}
     TerminalDisplay* td = createTerminalDisplay(session);
     const Profile::Ptr profile = SessionManager::instance()->sessionProfile(session);
     applyProfileToView(td, profile);
@@ -734,7 +741,7 @@
     // create the default container
     if (_viewSplitter->containers().count() == 0) {
         // TODO: not happening
-        kDebug() << "void ViewManager::createView, we are creating the default container";
+        qDebug() << "void ViewManager::createView, we are creating the default container";
         ViewContainer* container = createContainer();
         _viewSplitter->addContainer(container, Qt::Vertical);
     }
@@ -763,7 +770,7 @@
 
 void ViewManager::createMultiTerminalView(Qt::Orientation orientation)
 {
-    kDebug() << "ViewManager::createMultiTerminalView";
+    qDebug() << "ViewManager::createMultiTerminalView";
 
     QString currentWorkingDir = activeViewController()->currentDir();
 
@@ -779,7 +786,7 @@
     connect(session, SIGNAL(finished()), this, SLOT(sessionFinished()), Qt::UniqueConnection);
 
     TerminalDisplay* display = createTerminalDisplay(session);
-    if (session == NULL) {kDebug() << "session was null!"; return;}
+    if (session == NULL) {qDebug() << "session was null!"; return;}
     const Profile::Ptr profile = SessionManager::instance()->sessionProfile(session);
     applyProfileToView(display, profile);
     _sessionMap[display] = session;
@@ -800,7 +807,7 @@
 {
     ViewContainer* container = 0;
 
-    kDebug() << "VINCENZO: navigationMethod: " << _navigationMethod;
+    qDebug() << "VINCENZO: navigationMethod: " << _navigationMethod;
 
     switch (_navigationMethod) {
     case TabbedNavigation: {
@@ -1329,9 +1336,9 @@
 {
     _newTabBehavior = static_cast<NewTabBehavior>(behavior);
 }
-<<<<<<< HEAD
-=======
-
+
+//<<<<<<< HEAD
+//=======
 // TODO: remove this...
 QList<QWidget*> ViewManager::getTerminalsFromContainer(ViewContainer *container) const
 {
@@ -1339,4 +1346,5 @@
 }
 
 #include "ViewManager.moc"
->>>>>>> 047c71b5
+
+//>>>>>>> vincepii/master