<<<<<<< HEAD
set(EXECUTABLE_OUTPUT_PATH ${CMAKE_CURRENT_BINARY_DIR})
include_directories(${KDE4_KPTY_INCLUDES}
                   ${KDE4_KPARTS_INCLUDES}
                   ${QT_QTTEST_INCLUDES})

set(KONSOLE_TEST_LIBS ${QT_QTTEST_LIBRARY} konsoleprivate)

## If it's interactive, it shouldn't use kde4_add_unit_test,
##  since make test is supposed to be fully automated.

if(NOT WIN32)
kde4_add_executable(PartManualTest TEST PartManualTest.cpp)
target_link_libraries(PartManualTest ${KDE4_KPARTS_LIBS}
                               ${KDE4_KPTY_LIBS}
                               ${KONSOLE_TEST_LIBS})
endif()

kde4_add_unit_test(CharacterColorTest CharacterColorTest.cpp)
target_link_libraries(CharacterColorTest ${KONSOLE_TEST_LIBS})

kde4_add_unit_test(CharacterWidthTest CharacterWidthTest.cpp)
target_link_libraries(CharacterWidthTest ${KONSOLE_TEST_LIBS})

if (NOT ${CMAKE_SYSTEM_NAME} MATCHES "Darwin")
    kde4_add_unit_test(DBusTest DBusTest.cpp)
    target_link_libraries(DBusTest ${KONSOLE_TEST_LIBS})
endif()

kde4_add_unit_test(HistoryTest HistoryTest.cpp ../History.cpp)
set_target_properties(HistoryTest PROPERTIES COMPILE_FLAGS -DKONSOLEPRIVATE_EXPORT=)
target_link_libraries(HistoryTest ${KONSOLE_TEST_LIBS})


kde4_add_unit_test(KeyboardTranslatorTest KeyboardTranslatorTest.cpp ../KeyboardTranslator.cpp)
set_target_properties(KeyboardTranslatorTest PROPERTIES COMPILE_FLAGS -DKONSOLEPRIVATE_EXPORT=)
target_link_libraries(KeyboardTranslatorTest ${KONSOLE_TEST_LIBS})

if (NOT ${CMAKE_SYSTEM_NAME} MATCHES "Darwin" AND NOT WIN32)
    kde4_add_unit_test(PartTest PartTest.cpp)
    target_link_libraries(PartTest ${KDE4_KPARTS_LIBS}
                               ${KDE4_KPTY_LIBS}
                               ${KONSOLE_TEST_LIBS})
endif()

kde4_add_unit_test(ProfileTest ProfileTest.cpp)
target_link_libraries(ProfileTest ${KONSOLE_TEST_LIBS})

if(NOT WIN32)
kde4_add_unit_test(PtyTest PtyTest.cpp)
target_link_libraries(PtyTest ${KDE4_KPTY_LIBS} ${KONSOLE_TEST_LIBS})
endif()

kde4_add_unit_test(SessionTest SessionTest.cpp)
target_link_libraries(SessionTest ${KONSOLE_TEST_LIBS})

##kde4_add_unit_test(SessionManagerTest SessionManagerTest.cpp)
##target_link_libraries(SessionManagerTest ${KONSOLE_TEST_LIBS})

kde4_add_unit_test(ShellCommandTest ShellCommandTest.cpp)
target_link_libraries(ShellCommandTest ${KONSOLE_TEST_LIBS})

kde4_add_unit_test(TerminalCharacterDecoderTest
                  TerminalCharacterDecoderTest.cpp)
target_link_libraries(TerminalCharacterDecoderTest ${KONSOLE_TEST_LIBS})

kde4_add_unit_test(TerminalTest TerminalTest.cpp)
target_link_libraries(TerminalTest ${KONSOLE_TEST_LIBS})

kde4_add_unit_test(TerminalInterfaceTest TerminalInterfaceTest.cpp)
target_link_libraries(TerminalInterfaceTest
                      ${KDE4_KPARTS_LIBS}
                      ${KDE4_KPTY_LIBS}
                      ${KONSOLE_TEST_LIBS})
=======
include(ECMMarkAsTest)

set(EXECUTABLE_OUTPUT_PATH ${CMAKE_CURRENT_BINARY_DIR})

set(KONSOLE_TEST_LIBS Qt5::Test konsoleprivate)

add_executable(PartManualTest PartManualTest.cpp)
ecm_mark_as_test(PartManualTest)
target_link_libraries(PartManualTest KF5::XmlGui KF5::Parts KF5::Pty
                     ${KONSOLE_TEST_LIBS})
>>>>>>> 4f5f0dbc
<|MERGE_RESOLUTION|>--- conflicted
+++ resolved
@@ -1,78 +1,3 @@
-<<<<<<< HEAD
-set(EXECUTABLE_OUTPUT_PATH ${CMAKE_CURRENT_BINARY_DIR})
-include_directories(${KDE4_KPTY_INCLUDES}
-                   ${KDE4_KPARTS_INCLUDES}
-                   ${QT_QTTEST_INCLUDES})
-
-set(KONSOLE_TEST_LIBS ${QT_QTTEST_LIBRARY} konsoleprivate)
-
-## If it's interactive, it shouldn't use kde4_add_unit_test,
-##  since make test is supposed to be fully automated.
-
-if(NOT WIN32)
-kde4_add_executable(PartManualTest TEST PartManualTest.cpp)
-target_link_libraries(PartManualTest ${KDE4_KPARTS_LIBS}
-                               ${KDE4_KPTY_LIBS}
-                               ${KONSOLE_TEST_LIBS})
-endif()
-
-kde4_add_unit_test(CharacterColorTest CharacterColorTest.cpp)
-target_link_libraries(CharacterColorTest ${KONSOLE_TEST_LIBS})
-
-kde4_add_unit_test(CharacterWidthTest CharacterWidthTest.cpp)
-target_link_libraries(CharacterWidthTest ${KONSOLE_TEST_LIBS})
-
-if (NOT ${CMAKE_SYSTEM_NAME} MATCHES "Darwin")
-    kde4_add_unit_test(DBusTest DBusTest.cpp)
-    target_link_libraries(DBusTest ${KONSOLE_TEST_LIBS})
-endif()
-
-kde4_add_unit_test(HistoryTest HistoryTest.cpp ../History.cpp)
-set_target_properties(HistoryTest PROPERTIES COMPILE_FLAGS -DKONSOLEPRIVATE_EXPORT=)
-target_link_libraries(HistoryTest ${KONSOLE_TEST_LIBS})
-
-
-kde4_add_unit_test(KeyboardTranslatorTest KeyboardTranslatorTest.cpp ../KeyboardTranslator.cpp)
-set_target_properties(KeyboardTranslatorTest PROPERTIES COMPILE_FLAGS -DKONSOLEPRIVATE_EXPORT=)
-target_link_libraries(KeyboardTranslatorTest ${KONSOLE_TEST_LIBS})
-
-if (NOT ${CMAKE_SYSTEM_NAME} MATCHES "Darwin" AND NOT WIN32)
-    kde4_add_unit_test(PartTest PartTest.cpp)
-    target_link_libraries(PartTest ${KDE4_KPARTS_LIBS}
-                               ${KDE4_KPTY_LIBS}
-                               ${KONSOLE_TEST_LIBS})
-endif()
-
-kde4_add_unit_test(ProfileTest ProfileTest.cpp)
-target_link_libraries(ProfileTest ${KONSOLE_TEST_LIBS})
-
-if(NOT WIN32)
-kde4_add_unit_test(PtyTest PtyTest.cpp)
-target_link_libraries(PtyTest ${KDE4_KPTY_LIBS} ${KONSOLE_TEST_LIBS})
-endif()
-
-kde4_add_unit_test(SessionTest SessionTest.cpp)
-target_link_libraries(SessionTest ${KONSOLE_TEST_LIBS})
-
-##kde4_add_unit_test(SessionManagerTest SessionManagerTest.cpp)
-##target_link_libraries(SessionManagerTest ${KONSOLE_TEST_LIBS})
-
-kde4_add_unit_test(ShellCommandTest ShellCommandTest.cpp)
-target_link_libraries(ShellCommandTest ${KONSOLE_TEST_LIBS})
-
-kde4_add_unit_test(TerminalCharacterDecoderTest
-                  TerminalCharacterDecoderTest.cpp)
-target_link_libraries(TerminalCharacterDecoderTest ${KONSOLE_TEST_LIBS})
-
-kde4_add_unit_test(TerminalTest TerminalTest.cpp)
-target_link_libraries(TerminalTest ${KONSOLE_TEST_LIBS})
-
-kde4_add_unit_test(TerminalInterfaceTest TerminalInterfaceTest.cpp)
-target_link_libraries(TerminalInterfaceTest
-                      ${KDE4_KPARTS_LIBS}
-                      ${KDE4_KPTY_LIBS}
-                      ${KONSOLE_TEST_LIBS})
-=======
 include(ECMMarkAsTest)
 
 set(EXECUTABLE_OUTPUT_PATH ${CMAKE_CURRENT_BINARY_DIR})
@@ -83,4 +8,3 @@
 ecm_mark_as_test(PartManualTest)
 target_link_libraries(PartManualTest KF5::XmlGui KF5::Parts KF5::Pty
                      ${KONSOLE_TEST_LIBS})
->>>>>>> 4f5f0dbc
