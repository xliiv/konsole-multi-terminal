--- conflicted
+++ resolved
@@ -581,13 +581,13 @@
     // FIXME (KF5?)- This will lose properties of the tab other than
     // their text and icon when moving them
 
-<<<<<<< HEAD
-=======
+//<<<<<<< HEAD
+//=======
     _tabBar->removeTab(fromIndex);
     _tabBar->insertTab(toIndex, icon, text);
 
     // TODO: something needed here?
->>>>>>> 047c71b5
+//>>>>>>> vincepii/master
     QWidget* widget = _stackWidget->widget(fromIndex);
     // this also removes the tab from the tab bar
     _stackWidget->removeWidget(widget);
