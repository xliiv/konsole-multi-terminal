/*
    Copyright 2007-2008 Robert Knight <robertknight@gmail.com>
    Copyright 1997,1998 by Lars Doelle <lars.doelle@on-line.de>
    Copyright 1996 by Matthias Ettrich <ettrich@kde.org>

    This program is free software; you can redistribute it and/or modify
    it under the terms of the GNU General Public License as published by
    the Free Software Foundation; either version 2 of the License, or
    (at your option) any later version.

    This program is distributed in the hope that it will be useful,
    but WITHOUT ANY WARRANTY; without even the implied warranty of
    MERCHANTABILITY or FITNESS FOR A PARTICULAR PURPOSE.  See the
    GNU General Public License for more details.

    You should have received a copy of the GNU General Public License
    along with this program; if not, write to the Free Software
    Foundation, Inc., 51 Franklin Street, Fifth Floor, Boston, MA
    02110-1301  USA.
*/

// Own
#include "Emulation.h"

// Qt
#include <QtGui/QKeyEvent>

// Konsole
#include "KeyboardTranslator.h"
#include "KeyboardTranslatorManager.h"
#include "Screen.h"
#include "ScreenWindow.h"

using namespace Konsole;

Emulation::Emulation() :
    _currentScreen(0),
    _codec(0),
    _decoder(0),
    _keyTranslator(0),
    _usesMouse(false),
    _bracketedPasteMode(false),
    _imageSizeInitialized(false)
{
    // create screens with a default size
    _screen[0] = new Screen(40, 80);
    _screen[1] = new Screen(40, 80);
    _currentScreen = _screen[0];

    QObject::connect(&_bulkTimer1, &QTimer::timeout, this, &Konsole::Emulation::showBulk);
    QObject::connect(&_bulkTimer2, &QTimer::timeout, this, &Konsole::Emulation::showBulk);

    // listen for mouse status changes
<<<<<<< HEAD
    connect(this , SIGNAL(programUsesMouseChanged(bool)) ,
            SLOT(usesMouseChanged(bool)));
    connect(this , SIGNAL(programBracketedPasteModeChanged(bool)) ,
            SLOT(bracketedPasteModeChanged(bool)));
=======
    connect(this , &Konsole::Emulation::programUsesMouseChanged ,
            this, &Konsole::Emulation::usesMouseChanged);
    connect(this , &Konsole::Emulation::programBracketedPasteModeChanged ,
            this, &Konsole::Emulation::bracketedPasteModeChanged);
>>>>>>> 4f5f0dbc
}

bool Emulation::programUsesMouse() const
{
    return _usesMouse;
}

void Emulation::usesMouseChanged(bool usesMouse)
{
    _usesMouse = usesMouse;
}

bool Emulation::programBracketedPasteMode() const
{
    return _bracketedPasteMode;
}

void Emulation::bracketedPasteModeChanged(bool bracketedPasteMode)
{
    _bracketedPasteMode = bracketedPasteMode;
}

ScreenWindow* Emulation::createWindow()
{
    ScreenWindow* window = new ScreenWindow(_currentScreen);
    _windows << window;

    connect(window , &Konsole::ScreenWindow::selectionChanged,
            this , &Konsole::Emulation::bufferedUpdate);
    connect(window, &Konsole::ScreenWindow::selectionChanged,
            this, &Konsole::Emulation::checkSelectedText);

    connect(this , &Konsole::Emulation::outputChanged,
            window , &Konsole::ScreenWindow::notifyOutputChanged);

    return window;
}

void Emulation::checkScreenInUse()
{
    emit primaryScreenInUse(_currentScreen == _screen[0]);
}

void Emulation::checkSelectedText()
{
    QString text = _currentScreen->selectedText(true);
    emit selectionChanged(text);
}

Emulation::~Emulation()
{
    foreach(ScreenWindow* window, _windows) {
        delete window;
    }

    delete _screen[0];
    delete _screen[1];
    delete _decoder;
}

void Emulation::setScreen(int index)
{
    Screen* oldScreen = _currentScreen;
    _currentScreen = _screen[index & 1];
    if (_currentScreen != oldScreen) {
        // tell all windows onto this emulation to switch to the newly active screen
        foreach(ScreenWindow * window, _windows) {
            window->setScreen(_currentScreen);
        }

        checkScreenInUse();
        checkSelectedText();
    }
}

void Emulation::clearHistory()
{
    _screen[0]->setScroll(_screen[0]->getScroll() , false);
}
void Emulation::setHistory(const HistoryType& history)
{
    _screen[0]->setScroll(history);

    showBulk();
}

const HistoryType& Emulation::history() const
{
    return _screen[0]->getScroll();
}

void Emulation::setCodec(const QTextCodec * codec)
{
    if (codec) {
        _codec = codec;

        delete _decoder;
        _decoder = _codec->makeDecoder();

        emit useUtf8Request(utf8());
    } else {
        setCodec(LocaleCodec);
    }
}

void Emulation::setCodec(EmulationCodec codec)
{
    if (codec == Utf8Codec)
        setCodec(QTextCodec::codecForName("utf8"));
    else if (codec == LocaleCodec)
        setCodec(QTextCodec::codecForLocale());
}

void Emulation::setKeyBindings(const QString& name)
{
    _keyTranslator = KeyboardTranslatorManager::instance()->findTranslator(name);
    if (!_keyTranslator) {
        _keyTranslator = KeyboardTranslatorManager::instance()->defaultTranslator();
    }
}

QString Emulation::keyBindings() const
{
    return _keyTranslator->name();
}

// process application unicode input to terminal
// this is a trivial scanner
void Emulation::receiveChar(int c)
{
    c &= 0xff;
    switch (c) {
    case '\b'      : _currentScreen->backspace();                 break;
    case '\t'      : _currentScreen->tab();                       break;
    case '\n'      : _currentScreen->newLine();                   break;
    case '\r'      : _currentScreen->toStartOfLine();             break;
    case 0x07      : emit stateSet(NOTIFYBELL);                   break;
    default        : _currentScreen->displayCharacter(c);         break;
    }
}

void Emulation::sendKeyEvent(QKeyEvent* ev)
{
    emit stateSet(NOTIFYNORMAL);

    if (!ev->text().isEmpty()) {
        // A block of text
        // Note that the text is proper unicode.
        // We should do a conversion here
        emit sendData(ev->text().toLocal8Bit());
    }
}

void Emulation::sendMouseEvent(int /*buttons*/, int /*column*/, int /*row*/, int /*eventType*/)
{
    // default implementation does nothing
}

/*
   We are doing code conversion from locale to unicode first.
*/

void Emulation::receiveData(const char* text, int length)
{
    emit stateSet(NOTIFYACTIVITY);

    bufferedUpdate();

    QString unicodeText = _decoder->toUnicode(text, length);

    //send characters to terminal emulator
    for (int i = 0; i < unicodeText.length(); i++)
        receiveChar(unicodeText[i].unicode());

    //look for z-modem indicator
    //-- someone who understands more about z-modems that I do may be able to move
    //this check into the above for loop?
    for (int i = 0; i < length; i++) {
        if (text[i] == '\030') {
            if ((length - i - 1 > 3) && (qstrncmp(text + i + 1, "B00", 3) == 0))
                emit zmodemDetected();
        }
    }
}

//OLDER VERSION
//This version of onRcvBlock was commented out because
//    a)  It decoded incoming characters one-by-one, which is slow in the current version of Qt (4.2 tech preview)
//    b)  It messed up decoding of non-ASCII characters, with the result that (for example) chinese characters
//        were not printed properly.
//
//There is something about stopping the _decoder if "we get a control code halfway a multi-byte sequence" (see below)
//which hasn't been ported into the newer function (above).  Hopefully someone who understands this better
//can find an alternative way of handling the check.

/*void Emulation::onRcvBlock(const char *s, int len)
{
  emit notifySessionState(NOTIFYACTIVITY);

  bufferedUpdate();
  for (int i = 0; i < len; i++)
  {

    QString result = _decoder->toUnicode(&s[i],1);
    int reslen = result.length();

    // If we get a control code halfway a multi-byte sequence
    // we flush the _decoder and continue with the control code.
    if ((s[i] < 32) && (s[i] > 0))
    {
       // Flush _decoder
       while(!result.length())
          result = _decoder->toUnicode(&s[i],1);
       reslen = 1;
       result.resize(reslen);
       result[0] = QChar(s[i]);
    }

    for (int j = 0; j < reslen; j++)
    {
      if (result[j].characterategory() == QChar::Mark_NonSpacing)
         _currentScreen->compose(result.mid(j,1));
      else
         onRcvChar(result[j].unicode());
    }
    if (s[i] == '\030')
    {
      if ((len-i-1 > 3) && (qstrncmp(s+i+1, "B00", 3) == 0))
          emit zmodemDetected();
    }
  }
}*/

void Emulation::writeToStream(TerminalCharacterDecoder* decoder ,
                              int startLine ,
                              int endLine)
{
    _currentScreen->writeLinesToStream(decoder, startLine, endLine);
}

int Emulation::lineCount() const
{
    // sum number of lines currently on _screen plus number of lines in history
    return _currentScreen->getLines() + _currentScreen->getHistLines();
}

void Emulation::showBulk()
{
    _bulkTimer1.stop();
    _bulkTimer2.stop();

    emit outputChanged();

    _currentScreen->resetScrolledLines();
    _currentScreen->resetDroppedLines();
}

void Emulation::bufferedUpdate()
{
    static const int BULK_TIMEOUT1 = 10;
    static const int BULK_TIMEOUT2 = 40;

    _bulkTimer1.setSingleShot(true);
    _bulkTimer1.start(BULK_TIMEOUT1);
    if (!_bulkTimer2.isActive()) {
        _bulkTimer2.setSingleShot(true);
        _bulkTimer2.start(BULK_TIMEOUT2);
    }
}

char Emulation::eraseChar() const
{
    return '\b';
}

void Emulation::setImageSize(int lines, int columns)
{
    if ((lines < 1) || (columns < 1))
        return;

    QSize screenSize[2] = { QSize(_screen[0]->getColumns(),
                                  _screen[0]->getLines()),
                            QSize(_screen[1]->getColumns(),
                                  _screen[1]->getLines())
                          };
    QSize newSize(columns, lines);

    if (newSize == screenSize[0] && newSize == screenSize[1]) {
        // If this method is called for the first time, always emit
        // SIGNAL(imageSizeChange()), even if the new size is the same as the
        // current size.  See #176902
        if (!_imageSizeInitialized) {
            emit imageSizeChanged(lines, columns);
        }
    } else {
        _screen[0]->resizeImage(lines, columns);
        _screen[1]->resizeImage(lines, columns);

        emit imageSizeChanged(lines, columns);

        bufferedUpdate();
    }

    if (!_imageSizeInitialized) {
        _imageSizeInitialized = true;

        // FIXME
        // a hard-coded, small delay is introduced to guarantee Session::run()
        // does not get triggered by SIGNAL(imageSizeInitialized()) before
        // Pty::setWindowSize() is triggered by previously emitted
        // SIGNAL(imageSizeChanged()); See #203185
        QTimer::singleShot(200, this, SIGNAL(imageSizeInitialized()));
    }
}

QSize Emulation::imageSize() const
{
    return QSize(_currentScreen->getColumns(), _currentScreen->getLines());
}
<|MERGE_RESOLUTION|>--- conflicted
+++ resolved
@@ -51,17 +51,10 @@
     QObject::connect(&_bulkTimer2, &QTimer::timeout, this, &Konsole::Emulation::showBulk);
 
     // listen for mouse status changes
-<<<<<<< HEAD
-    connect(this , SIGNAL(programUsesMouseChanged(bool)) ,
-            SLOT(usesMouseChanged(bool)));
-    connect(this , SIGNAL(programBracketedPasteModeChanged(bool)) ,
-            SLOT(bracketedPasteModeChanged(bool)));
-=======
     connect(this , &Konsole::Emulation::programUsesMouseChanged ,
             this, &Konsole::Emulation::usesMouseChanged);
     connect(this , &Konsole::Emulation::programBracketedPasteModeChanged ,
             this, &Konsole::Emulation::bracketedPasteModeChanged);
->>>>>>> 4f5f0dbc
 }
 
 bool Emulation::programUsesMouse() const
